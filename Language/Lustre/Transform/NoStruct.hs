{-# Language OverloadedStrings, GeneralizedNewtypeDeriving, DataKinds #-}
{- | The purpose of this module is to eliminate structured data.
It should be called after constants have been eliminated, as we then
know the shape of all data. We also assume that function calls have
been named, see "Language.Lustre.Transform.NoStatic". -}
module Language.Lustre.Transform.NoStruct
  ( NosIn(..), NosOut(..)
  , SimpleCallSiteMap, StructInfo, StructData(..)
  , noStruct
  ) where

import Data.Map(Map)
import qualified Data.Map as Map
import qualified Data.Text as Text
import Data.Maybe(fromMaybe)
import Data.List(genericDrop,genericReplicate)
import Text.PrettyPrint((<+>), braces, brackets, parens)
import MonadLib

import Language.Lustre.AST
import Language.Lustre.Pretty
import Language.Lustre.Transform.NoStatic(CallSiteMap,CallSiteId)
import Language.Lustre.Monad
import Language.Lustre.Utils
import Language.Lustre.Panic

-- | Information needed to perform the no-structure pass.
data NosIn = NosIn
  { nosiStructs   :: Map OrigName [(Ident,Type)]
    -- ^ Structs from other modules

  , nosiCallSites :: CallSiteMap
    -- ^ Call sites information from the no-static pass
  }

data NosOut = NosOut
  { nosoExpanded  :: Map OrigName StructInfo
    -- ^ Specifies how various identifiers got expanded

  , nosoCallSites :: SimpleCallSiteMap
    -- ^ Processed call sites.
  }

runNosM :: NosIn -> NosM a -> LustreM (NosOut, a)
runNosM ni (NosM m) =
  do (a,s) <- runStateT rw $ runReaderT ro m
     let out = NosOut { nosoExpanded   = rwCollectedInfo s
                      , nosoCallSites  = rwSimpleCallSiteMap s
                      }
     pure (out, a)
  where
  ro = RO { roStructs = nosiStructs ni
          , roCallSiteTodo = nosiCallSites ni
          }
  rw = RW { rwCollectedInfo     = Map.empty
          , rwStructured        = Map.empty
          , rwSimpleCallSiteMap = Map.empty
          }



type SimpleCallSiteMap = Map OrigName (Map CallSiteId [OrigName])

noStruct :: NosIn -> [TopDecl] -> LustreM (NosOut, [TopDecl])
noStruct ni ds = runNosM ni (go [] ds)
  where
  go done todo = case todo of
                   [] -> pure (reverse done)
                   d : more -> evalTopDecl d $ \mb ->
                                 case mb of
                                    Nothing -> go done more
                                    Just d1 -> go (d1 : done) more


data StructData a = SLeaf a
                  | SArray [StructData a]
                  | STuple [StructData a]
                  | SStruct OrigName [Field (StructData a)]

instance Functor StructData where
  fmap f st =
    case st of
      SLeaf a      -> SLeaf (f a)
      SArray vs    -> SArray (fmap (fmap f) vs)
      STuple vs    -> STuple (fmap (fmap f) vs)
      SStruct s fs -> SStruct s (fmap (fmap (fmap f)) fs)

instance Foldable StructData where
  foldMap f st =
    case st of
      SLeaf a      -> f a
      SArray vs    -> foldMap (foldMap f) vs
      STuple vs    -> foldMap (foldMap f) vs
      SStruct _ fs -> foldMap (foldMap (foldMap f)) fs

instance Traversable StructData where
  traverse f st =
    case st of
      SLeaf a       -> SLeaf     <$> f a
      SArray vs     -> SArray    <$> traverse (traverse f) vs
      STuple vs     -> STuple    <$> traverse (traverse f) vs
      SStruct x fs  -> SStruct x <$> traverse (traverse (traverse f)) fs



instance Pretty a => Pretty (StructData a) where
  ppPrec n sd =
    case sd of
      SLeaf a      -> ppPrec n a
      SArray as    -> brackets (commaSep (map pp as))
      STuple as    -> parens   (commaSep (map pp as))
      SStruct s fs -> pp s <+> braces (commaSep (map pp fs))

-- | Convert a potentially structured expression (already evaluated)
-- into a list of expressions.
flatStructData :: StructData a -> [a]
flatStructData sd =
  case sd of
    SArray es  -> concatMap flatStructData es
    STuple es  -> concatMap flatStructData es

    -- Here we are assuming that fields are already ordered in some normal form.
    -- Currently, this invariant should be enforced by `NoStatic`, which
    -- places explicit struct fields in the order specified by the struct
    -- declaration.
    SStruct _ fs -> [ v | Field _ e <- fs, v <- flatStructData e ]

    SLeaf a -> [ a ]





--------------------------------------------------------------------------------
-- Evaluation of Top Level Declarations

evalTopDecl :: TopDecl -> (Maybe TopDecl -> NosM a) -> NosM a
evalTopDecl td k =
  case td of
    DeclareType tde     -> evalTypeDecl tde k

    DeclareConst cd     -> panic "evalTopDecl"
                              [ "Unexpecetd constant declaration."
                              , "*** Declaration: " ++ showPP cd ]

    DeclareNode nd -> do node <- evalNode nd
                         k (Just (DeclareNode node))

    DeclareNodeInst nid -> panic "evalTopDecl"
                             [ "Node instance declarations should be expanded."
                             , "*** Node instance: " ++ showPP nid
                             ]

-- | Add a structure definition to the environemnt, or do nothing.
evalTypeDecl :: TypeDecl -> (Maybe TopDecl -> NosM a) -> NosM a
evalTypeDecl td k =
  case typeDef td of
    Just (IsStruct fs) -> doAddStructDef (typeName td) fs (k Nothing)
    _ -> k (Just (DeclareType td))


-- | Evaluate a node, expanding structured data.
evalNode :: NodeDecl -> NosM NodeDecl
evalNode nd =
  do let prof = nodeProfile nd
     inBs   <- expandBinders (map inB (nodeInputs prof))
     outBs  <- expandBinders (nodeOutputs prof)
     let newProf = NodeProfile { nodeInputs  = map InputBinder inBs
                               , nodeOutputs = outBs
                               }

     (simp,newDef) <-
        case nodeDef nd of
          Nothing -> pure (Map.empty, Nothing)
          Just body ->
            do todoCS        <- getCSTodo (identOrigName (nodeName nd))
               (simp, body1) <- evalNodeBody todoCS body
               pure (simp, Just body1)

     finishNode (identOrigName (nodeName nd)) simp

     pure nd { nodeProfile = newProf, nodeDef = newDef }


inB :: InputBinder -> Binder
inB ib =
  case ib of
    InputBinder b -> b
    InputConst i t -> panic "inB"
                        [ "Unexpected input constant:"
                        , "*** Name: " ++ showPP i
                        , "*** Type: " ++ showPP t ]

-- | Evaluate a node's definition.  Expands the local variables,
-- and rewrites the equations.
evalNodeBody ::
  Map a [LHS Expression] ->
  NodeBody ->
  NosM (Map a [OrigName], NodeBody)
evalNodeBody csTodo body =
  do locBs <- expandBinders [ b | LocalVar b <- nodeLocals body ]
     simpCS <- traverse (fmap concat . traverse expandLHS') csTodo
     eqns   <- concat <$> traverse evalEqn (nodeEqns body)
     pure ( simpCS
          , NodeBody { nodeLocals = map LocalVar locBs
                     , nodeEqns = eqns
                     }
          )



--------------------------------------------------------------------------------
-- Mappings between structured types/data and flat representations.

-- | Compute the list of atomic types in a type.
-- Also returns a boolean to indicate if this was a structured type.
expandType :: Map OrigName [(Ident,Type)] -> Type -> (Bool, [([SubName],Type)])
expandType env ty =
  case ty of
    TypeRange r t -> (b, [ (n,TypeRange r u) | (n,u) <- ts ])
      where (b,ts) = expandType env t

    -- Named types are either structs or enums.
    NamedType s | Just fs <- Map.lookup (nameOrigName s) env ->
      ( True, [ (StructEl x : n, t)
                | (x,ts) <- fs
                , (n,t)  <- snd (expandType env ts)
                ]
      )

    ArrayType t e ->
      ( True, [ (ArrEl i : n, u)
                | let done = snd (expandType env t)
                , i      <- [ 0 .. exprToInteger e - 1 ]
                , (n,u) <- done
                ]
      )

    _ -> (False, [([],ty)])

data SubName = ArrEl Integer | StructEl Ident


-- | Given a type and epxressions for the leaves of a structured value,
-- rebuild the actual value.
-- For example: if @S = { x : int; y : int^3 }@
-- And we are given the leaves: @[e1,e2,e3,e4]@
-- then, the result will be: @{ x = e1, y = [e2,e3,e4] }@
toNormE :: Map OrigName [ (Ident, Type) ] -> Type -> [a] -> StructData a
toNormE env t0 es0 =
  case go es0 t0 of
    ([], e) -> e
    _       -> panic "toNormE" [ "Left over expressions after rebuilt" ]
  where
  goMany inEs tys =
    case tys of
      [] -> (inEs , [])
      t : more -> let (rest, outE)   = go inEs t
                      (rest', outEs) = goMany rest more
                  in (rest', outE : outEs)

  go es ty =
   case ty of
     TypeRange _ t -> go es t
     NamedType s | Just fs <- Map.lookup (nameOrigName s) env ->

      let (es', outEs) = goMany es (map snd fs)
      in (es', SStruct (nameOrigName s)
                  [ Field l e | ((l,_) ,e) <- zip fs outEs ])

     ArrayType t e ->
       let (es', outEs) = goMany es (genericReplicate (exprToInteger e) t)
       in (es', SArray outEs)

     _ -> case es of
            e : more -> (more, SLeaf e)
            [] -> panic "toNormE" ["Not enogh expressions"]



--------------------------------------------------------------------------------


-- | Expand multiple binders.  For details, have a look at 'expandBinder'.
expandBinders :: [Binder] -> NosM [Binder]
expandBinders bs = concat <$> traverse expandBinder bs

{- | Expand a binder to a list of binder (non-structured binder are left as is).
For structured binders we also return a mapping from the original name,
to its normal form.  For example:

> x : int ^ 3 when t

results in

> x1 : int when t; x2 : int when t; x3 : int when t

and a mapping:

> x = [ x1, x2, x3 ]
-}
expandBinder :: Binder -> NosM [Binder]
expandBinder b =
  do env <- getStructInfo
     case expandType env (binderType b) of
       (False, _) -> pure [b]
       (True, ts) ->
         do bs <- traverse (newSubName b) ts
            let is   = map (identOrigName . binderDefines) bs
                expr = toNormE env (binderType b) is
            addStructured (identOrigName (binderDefines b)) expr
            pure bs







--------------------------------------------------------------------------------

-- | Expan an equation.  If structured data was involved, the result might
-- be multiple equations.
-- Note that the only equations that have multiple binders on the LHS
-- are ones that have a call on the RHS.
evalEqn :: Equation -> NosM [Equation]
evalEqn eqn =
  case eqn of

    Assert x e ->
      do e' <- evalExpr e
         pure (case e' of
                 SLeaf b -> [ Assert x b ]
                 _ -> panic "evalEqn" ["Assert expects a bool"])

    Property x e ->
      do e' <- evalExpr e
         pure (case e' of
                 SLeaf b -> [ Property x b ]
                 _       -> panic "evalEqn" ["PROPERTY expects a bool"])

    IsMain r -> pure [ IsMain r ]

    IVC is -> pure [ IVC is ]

    Define lhs e ->
      do es <- flatStructData <$> evalExpr e
         ls <- concat <$> traverse expandLHS lhs
         pure (case es of
                 [e1] | isCall e1 -> [ Define ls e1 ]
                 _ | otherwise -> zipExact def ls es)

      where
      def l a = Define [l] a
      isCall ex = case ex of
                    ERange _ ex1 -> isCall ex1
                    Call {}      -> True
                    _            -> False

expandLHS :: LHS Expression -> NosM [ LHS a ]
expandLHS lhs = map (LVar . origNameToIdent) <$> expandLHS' lhs

-- | Convert a possible complex LHS, to a simple (i.e., identifier) LHS
-- on primitive types.
expandLHS' :: LHS Expression -> NosM [ OrigName ]
expandLHS' lhs = map exprIdLhs . flatStructData <$> evalExpr (lhsToExpr lhs)
  where
  exprIdLhs e =
    case e of
      ERange _ e1 -> exprIdLhs e1
      Var n       -> nameOrigName n
      _ -> panic "expandLHS" [ "LHS is not an identifier"
                             , "*** Expression: " ++ showPP e ]

-- | Convert a LHS to an expression corresponding to thing being defined.
lhsToExpr :: LHS Expression -> Expression
lhsToExpr lhs =
  case lhs of
    LVar x      -> Var (Unqual x)
    LSelect l s -> Select (lhsToExpr l) s

--------------------------------------------------------------------------------


{- | Move @when@ to the leaves of a structured expressions.
The parameters should be already evaluated.

@[a,b] when c   -->    [a when c, b when c ]@

Note that clock expressions (e.g., `c` above) are small,
so it is OK to duplicate them. -}

evalWhen :: StructData Expression -> ClockExpr -> StructData Expression
evalWhen ev ce =
  case ev of
    STuple xs    -> STuple [ x `evalWhen` ce | x <- xs ]
    SArray xs    -> SArray [ x `evalWhen` ce | x <- xs ]
    SStruct s fs -> SStruct s [ Field l (f `evalWhen` ce) | Field l f <- fs ]
    SLeaf e1'    -> SLeaf (e1' `When` ce)


{- | Move a @merege@ to the leaves of structured data.

@ merge c (A -> [1,2]; B -> [3,4])  -->
becomes
[ merge c (A -> 1; B -> 3), merge c (A -> 2; B -> 4) ]
@

Again here we assume that patterns are simple things, as they should be
-}

evalMerge :: Ident -> [MergeCase (StructData Expression)] ->
              StructData Expression
evalMerge i as =
  case as of
    [] -> panic "evalMerge" [ "Empty merge case" ]
    opts@(MergeCase _ o : _) ->
      case getShape o of
        Left _ -> SLeaf (Merge i (map fromLeaf opts))
          where
          fromLeaf a = case a of
                        MergeCase p sh ->
                          case sh of
                            SLeaf e -> MergeCase p e
                            _ -> panic "Type error in merge branch"
                                          [ "Branch: " ++ showPP p
                                          , "Expected: non-structured"
                                          , "Got: structured" ]


        Right sh -> rebuildShape sh mk [ e | MergeCase _ e <- opts ]
          where
          mk es' = evalMerge i
                     [ MergeCase p e | (MergeCase p _, e) <- zip opts es' ]


-- | Lift a binary operator to the leaves of structured data.
-- Assumes that the arguments have the same types, and hence the same shapes.
evalBin :: (Expression -> Expression -> Expression) ->
           StructData Expression ->
           StructData Expression ->
           StructData Expression
evalBin f e1 e2 =
  case (getShape e1,getShape e2) of
    (Left a, Left b) -> SLeaf (f a b)
    (Right sh1, Right sh2)
      | sh1 == sh2 -> rebuildShape sh1 (\ ~[x,y] -> evalBin f x y) [e1,e2]
      | otherwise -> panic "Type error in binary operator"
                       [ "Shape 1:" ++ showPP sh1
                       , "Shape 2:" ++ showPP sh2
                       ]
    _ -> panic "Type error in binary operator (structured vs. not)" []




-- | Evaluate a struct update
evalStructUpdate ::
  OrigName {- type -} -> Name -> [Field Expression] -> NosM (StructData Expression)
evalStructUpdate s x es =
  do mb <- lkpStrName x
     case mb of
       Just ev ->
         case ev of
           SStruct s' oldVal | s == s' ->
              do newVals <- traverse evalField es  -- user provided values
                 let newMap = Map.fromList [ (l,e) | Field l e <- newVals ]
                     toExpr = fmap (Var . origNameToName)
                 pure $ SStruct s
                          [ Field l (Map.findWithDefault (toExpr v) l newMap)
                                                         | Field l v <- oldVal ]

           _ -> bad [ "Unexpected value to update:"
                    , "*** Expected: a struct"
                    , "*** Expression: " ++ showPP ev
                    ]

       Nothing -> bad [ "Missing structure expression for:"
                      , "*** Name: " ++ showPP x
                      ]

  where
  bad = panic "evalStructUpdate"

-- | Select an item from an array.
selectFromArray ::
  Pretty a => [StructData a] -> Selector Integer -> StructData a
selectFromArray vs s =
  case s of

    SelectField f ->
      panic "selectFromArray"
        [ "Attempt to select a field from an array."
        , "*** Field: " ++ showPP f
        , "*** Array: " ++ showPP (SArray vs)
        ]

    SelectElement i -> getIx i

    SelectSlice sl ->
      let step  = fromMaybe 1 (arrayStep sl)
          start = arrayStart sl
          ixes  = [ start, start + step .. arrayEnd sl ]
      in SArray (map getIx ixes)

  where
  getIx i = case genericDrop i vs of
              v : _ -> v
              _ -> panic "selectFromArray"
                     [ "Selector out of bounds:"
                     , "*** Index: " ++ show i
                     , "*** Array length: " ++ show (length vs)
                     ]

-- | Select an item from a struct.
selectFromStruct :: Pretty a => OrigName -> [Field a] -> Selector Integer -> a
selectFromStruct ty fs s =
    case s of

      SelectField i ->
        case [ v | Field l v <- fs, l == i ] of
          v : _ -> v
          _ -> panic "selectFromStruct"
                 [ "Undefined field in selection:"
                 , "*** Field: " ++ showPP i
                 , "*** Struct: " ++ showPP ty
                 , "*** Fields: " ++ show (commaSep (map pp fs))
                 ]

      _ -> panic "selectFromStruct"
             [ "Type error in selector."
             , "*** Selector: " ++ showPP s
             , "*** Struct: " ++ showPP ty
                 , "*** Fields: " ++ show (commaSep (map pp fs))
             ]





-- | Normalize an expression, lifting out structured data to the top.
evalExpr :: Expression -> NosM (StructData Expression)
evalExpr expr =
  case expr of

    ERange _ e -> evalExpr e

    Var x ->
      do mb <- lkpStrName x
         pure (case mb of
                 Nothing -> SLeaf expr
                 Just y  -> Var . origNameToName <$> y)

    Lit _ -> pure (SLeaf expr)

    -- The clock expression are syntactically restricted to not
    -- contain structured data so we don't need to evaluate them.
    e1 `When` ce ->
      do e1' <- evalExpr e1
         pure (evalWhen e1' ce)

    Tuple es -> STuple <$> traverse evalExpr es
    Array es -> SArray <$> traverse evalExpr es

    Struct s fs         -> SStruct (nameOrigName s) <$> traverse evalField fs
    UpdateStruct s x es -> evalStructUpdate (nameOrigName s) x es

    Select e sel ->
      do e1 <- evalExpr e
         let s = evalSelect sel
         pure (case e1 of
                 SArray vs      -> selectFromArray vs s
                 SStruct ty fs  -> selectFromStruct ty fs s
                 ev             -> panic "selectFromStruct"
                                     [ "Unexpected selection:"
                                     , "*** StructData: " ++ showPP ev
                                     ])

    WithThenElse {} -> panic "evalExpr"
                        [ "Unexpected with-then-else"
                        , "*** Should have been eliminated by 'NoStatic'"
                        ]

    Merge i as -> evalMerge i <$> traverse evBranch as
      where evBranch (MergeCase p e) = MergeCase p <$> evalExpr e

    -- XXX: ITERATORS
    Call f es ->
<<<<<<< HEAD
      do es' <- traverse evalExpr es
         pure $
           case (f, es') of

             -- [x1,x2] | [y1,y2]  ~~> [ x1,x2,y1,y2 ]
             (NodeInst (CallPrim _ (Op2 Concat)) [], [e1,e2]) ->
               SArray (asArray e1 ++ asArray e2)
               where asArray x = case x of
                                   SArray xs -> xs
                                   _ -> panic "evalExpr.asArray"
                                         [ "Not an array:"
                                         , "*** Expression: " ++ showPP x ]

             -- XXX: This duplicates stuff, perhaps bad
             -- x ^ 2  ~~>  [x,x]
             (NodeInst (CallPrim _ (Op2 Replicate)) [], [e1,_]) ->
               SArray (genericReplicate (exprToInteger (es !! 1)) e1)
               -- NOTE: The second argument is a constant.

             -- [x1, x2] fby [y1,y2]   ~~~>   [ x1 ~~> y1, x2 ~~> y2 ]
             (NodeInst (CallPrim r (Op2 Fby)) [], [e1,e2]) ->
               evalBin (bin r Fby) e1 e2

             -- [x1, x2] fby [y1,y2]   ~~~>   [ x1 ~~> y1, x2 ~~> y2 ]
             (NodeInst (CallPrim r (Op2 FbyArr)) [], [e1,e2]) ->
               evalBin (bin r FbyArr) e1 e2

             -- pre [x,y] ~~~> [pre x, pre y]
             (NodeInst (CallPrim _ (Op1 Pre)) [], [e]) -> pre <$> e
                  where pre a = Call f [a]

             -- if a then [x1,x2] else [y1,y2]  ~~>
             -- [ if a then x1 else y1, if a then x2 else y2 ]
             -- XXX: Duplicates `a`
             (NodeInst (CallPrim r ITE) [], [e1,e2,e3]) ->
               evalBin (\a b -> ite r e1 a b) e2 e3

             -- [x1, x2] = [y1,y2]  ~~~>  (x1 = x2) && (y1 = y2)
             (NodeInst (CallPrim r (Op2 Eq)) [], [e1,e2]) ->
               SLeaf $ liftFoldBin (bin r Eq) (bin r And) fTrue e1 e2

             -- [x1, x2] <> [y1,y2]  ~~~>  (x1 <> x2) || (y1 <> y2)
             (NodeInst (CallPrim r (Op2 Neq)) [], [e1,e2]) ->
               SLeaf $ liftFoldBin (bin r Neq) (bin r Or) fFalse e1 e2

             -- f([x1,x2])  ~~~>  f(x1,x2)
             (_, evs) -> SLeaf (mkCall f evs)
=======
      case (f, map (evalExpr env) es) of

        -- [x1,x2] | [y1,y2]  ~~> [ x1,x2,y1,y2 ]
        (NodeInst (CallPrim _ (Op2 Concat)) [], [e1,e2]) ->
          SArray (asArray e1 ++ asArray e2)
          where asArray x = case x of
                              SArray xs   -> xs
                              _ -> panic "asArray"
                                    [ "Not an array:"
                                    , "*** Expression: " ++ showPP x ]

        -- XXX: This duplicates stuff, perhaps bad
        -- x ^ 2  ~~>  [x,x]
        (NodeInst (CallPrim _ (Op2 Replicate)) [], [e1,_]) ->
          SArray (genericReplicate (exprToInteger (es !! 1)) e1)
          -- NOTE: The second argument is a constant.

        -- [x1, x2] fby [y1,y2]   ~~~>   [ x1 ~~> y1, x2 ~~> y2 ]
        (NodeInst (CallPrim r (Op2 Fby)) [], [e1,e2]) ->
          evalBin (bin r Fby) e1 e2

        -- [x1, x2] fby [y1,y2]   ~~~>   [ x1 ~~> y1, x2 ~~> y2 ]
        (NodeInst (CallPrim r (Op2 FbyArr)) [], [e1,e2]) ->
          evalBin (bin r FbyArr) e1 e2

        -- pre [x,y] ~~~> [pre x, pre y]
        (NodeInst (CallPrim _ (Op1 Pre)) [], args) ->
            case args of
              [e] -> pre <$> e
              _   -> STuple [ pre <$> e | e <- args ]
             where pre a = Call f [a]

        -- if a then [x1,x2] else [y1,y2]  ~~>
        -- [ if a then x1 else y1, if a then x2 else y2 ]
        -- XXX: Duplicates `a`
        (NodeInst (CallPrim r ITE) [], [e1,e2,e3]) ->
          evalBin (\a b -> ite r e1 a b) e2 e3

        -- [x1, x2] = [y1,y2]  ~~~>  (x1 = x2) && (y1 = y2)
        (NodeInst (CallPrim r (Op2 Eq)) [], [e1,e2]) ->
          SLeaf $ liftFoldBin (bin r Eq) (bin r And) fTrue e1 e2

        -- [x1, x2] <> [y1,y2]  ~~~>  (x1 <> x2) || (y1 <> y2)
        (NodeInst (CallPrim r (Op2 Neq)) [], [e1,e2]) ->
          SLeaf $ liftFoldBin (bin r Neq) (bin r Or) fFalse e1 e2

        -- f([x1,x2])  ~~~>  f(x1,x2)
        (_, evs) -> SLeaf (mkCall f evs)
>>>>>>> cd03faf7

  where
  mkCall f as = Call f [ v | e <- as, v <- flatStructData e ]

  ite r e1 e2 e3 =
    case e1 of
      SLeaf b -> Call (NodeInst (CallPrim r ITE) []) [b,e2,e3]
      _ -> panic "evalExpr" [ "ITE expects a boolean" ]
  bin r op e1 e2 = Call (NodeInst (CallPrim r (Op2 op)) []) [e1,e2]

  fTrue = Lit (Bool True)
  fFalse = Lit (Bool False)

  liftFoldBin f cons nil e1 e2 =
    fold cons nil (zipWith f (flatStructData e1) (flatStructData e2))

  fold cons nil xs =
    case xs of
      [] -> nil
      _  -> foldr1 cons xs

evalField :: Field Expression -> NosM (Field (StructData Expression))
evalField (Field l e) = Field l <$> evalExpr e

--------------------------------------------------------------------------------

data Shape = ArrayShape Int | StructShape OrigName [Ident] | TupleShape Int
              deriving Eq

instance Pretty Shape where
  ppPrec _ sh =
    case sh of
      ArrayShape n -> "array" <+> pp n
      StructShape n fs -> pp n <+> braces (commaSep (map pp fs))
      TupleShape n -> "tuple" <+> pp n


rebuildShape :: Shape ->
                ([StructData Expression] -> StructData Expression) ->
                [ StructData Expression ] -> StructData Expression
rebuildShape sh mk es =
  case sh of

    ArrayShape n -> SArray [ mk (map (getN i) es) | i <- take n [ 0 .. ] ]
      where getN i v = case v of
                         SArray vs ->
                           case drop i vs of
                             el : _ -> el
                             [] -> panic "rebuildShape"
                                    [ "Index out of bounds"
                                    , "*** Index: " ++ show i ]
                         _ -> panic "rebuildShape"
                                [ "Shape mismatch"
                                , "*** Expected: an array"
                                , "*** Got: " ++ showPP v ]


    TupleShape n -> STuple [ mk (map (getN i) es) | i <- take n [ 0 .. ] ]
      where getN i v = case v of
                         STuple vs ->
                           case drop i vs of
                             el : _ -> el
                             [] -> panic "rebuildShape"
                                    [ "Index out of bounds"
                                    , "*** Index: " ++ show i ]
                         _ -> panic "rebuildShape"
                                [ "Shape mismatch"
                                , "*** Expected: a tuple"
                                , "*** Got: " ++ showPP v ]

    StructShape s is -> SStruct s [ Field i (mk (map (getN i) es))
                                                            | i <- is ]
      where getN i v = case v of
                         SStruct s' vs | s == s' ->
                           case [ fv | Field l fv <- vs, l == i ] of
                             el : _ -> el
                             [] -> panic "rebuildShape"
                                    [ "Unknown field"
                                    , "*** Field: " ++ show i ]
                         _ -> panic "rebuildShape"
                                [ "Shape mismatch"
                                , "*** Expected: a struct"
                                , "*** Got: " ++ showPP v ]






-- | Get the outermost shape of an expressio
getShape :: StructData a -> Either a Shape
getShape expr =
  case expr of
    SArray vs     -> Right (ArrayShape (length vs))
    SStruct s fs  -> Right (StructShape s [ l | Field l _ <- fs ])
    STuple vs     -> Right (TupleShape (length vs))
    SLeaf a       -> Left a


-- | Convert a literal expression to integer, or panic.
exprToInteger :: Expression -> Integer
exprToInteger expr =
  case expr of
    ERange _ e   -> exprToInteger e
    Lit (Int x) -> x
    _ -> panic "exprToInteger"
           [ "The expression is not an integer constant:"
           , "*** Expression: " ++ showPP expr
           ]

-- | Eval a selector.  Since all comstants are expanded, the selectors
-- would be known integers.
evalSelect :: Selector Expression -> Selector Integer
evalSelect sel =
  case sel of
    SelectField i   -> SelectField i
    SelectElement e -> SelectElement (exprToInteger e)
    SelectSlice s   -> SelectSlice (evalSlice s)

-- | Evaluate a sllice, replacing literal expressions with integers.
evalSlice :: ArraySlice Expression -> ArraySlice Integer
evalSlice s = ArraySlice { arrayStart = exprToInteger (arrayStart s)
                         , arrayEnd   = exprToInteger (arrayEnd s)
                         , arrayStep  = exprToInteger <$> arrayStep s
                         }


--------------------------------------------------------------------------------

newtype NosM a = NosM { unNosM :: WithBase LustreM
                                     [ ReaderT RO
                                     , StateT  RW
                                     ] a }
  deriving (Functor,Applicative,Monad)

data RO = RO
  { roStructs      :: !(Map OrigName [(Ident,Type)])
    -- ^ Information about struct type defs in scope.

  , roCallSiteTodo :: !CallSiteMap
    -- ^ These call sites need to be simlified;
    -- the result is in "rwSimpleCallSiteMap"
  }

data RW = RW
  { rwCollectedInfo     :: !(Map OrigName StructInfo)
    -- ^ Struct info for already processed nodes.

  , rwStructured        :: !StructInfo
    -- ^ Structure info for the current node. See "StructInfo"

  , rwSimpleCallSiteMap :: !SimpleCallSiteMap
    -- ^ Call site info for already processed nodes.
  }

{- | Contains the expansions for variables of strucutred types.
For example, if @x : T ^ 3@, then we shoud have a binding
@x = [ x1, x2, x2 ]@.
The expressions in the map should be in evaluated form, which
means that the strucutres data is at the "top" and then we have
variables at the leaves.
-}
type StructInfo = Map OrigName (StructData OrigName)



-- | Make a new binder, naming a sub-component of the given binder.
newSubName :: Binder -> ([SubName],Type) -> NosM Binder
newSubName b (p,t) = NosM $
  do n <- inBase newInt
     let oldName = binderDefines b
         newText = newSubText (identText oldName) p
         newName = OrigName
                     { rnUID     = n
                     , rnModule  = Nothing
                     , rnIdent   = oldName { identText     = newText
                                           , identResolved = Nothing }
                     , rnThing   = AVal
                     }

     pure Binder { binderDefines = origNameToIdent newName
                 , binderType    = t
                 , binderClock   = binderClock b
                 }
  where
  newSubText u ps = Text.concat (u : map toText ps)
  toText q = case q of
               ArrEl n    -> Text.pack ("[" ++ show n ++ "]")
               StructEl f -> "." `Text.append` identText f


-- | Lookup the definition of a struct type, or 'Nothing' if the
-- name of the type is not a struct (i.e., it is an enum).
getStructInfo :: NosM (Map OrigName [ (Ident,Type)])
getStructInfo = NosM (roStructs <$> ask)

-- | Get what call sites we need to process.
-- These are passed in from the the NoStatic pass.
getCSTodo :: OrigName -> NosM (Map CallSiteId [LHS Expression])
getCSTodo nm =
  do cs <- NosM (roCallSiteTodo <$> ask)
     pure (Map.findWithDefault Map.empty nm cs)

-- | Add information for an expanded local binder.
addStructured :: OrigName -> StructData OrigName -> NosM ()
addStructured x i = NosM $ sets_ $ \s ->
                          s { rwStructured = Map.insert x i (rwStructured s) }

-- | Lookup information about a strucutred local.
lkpStrName :: Name -> NosM (Maybe (StructData OrigName))
lkpStrName n = Map.lookup (nameOrigName n) . rwStructured <$> NosM get



-- | Record information about the expanded binders in a module,
-- and reset the field, so that we can process the next module correctly.
finishNode :: OrigName -> Map CallSiteId [OrigName] -> NosM ()
finishNode nm simp = NosM $ sets_ $ \s ->
  s { rwCollectedInfo     = Map.insert nm (rwStructured s) (rwCollectedInfo s)
    , rwStructured        = Map.empty
    , rwSimpleCallSiteMap = Map.insert nm simp (rwSimpleCallSiteMap s)
    }

-- | Add a struct definition to the environment.
doAddStructDef :: Ident -> [FieldType] -> NosM a -> NosM a
doAddStructDef i fs m =
  do ro <- NosM ask
     let def = [ (fieldName f, fieldType f) | f <- fs ]
         ro1 = ro { roStructs = Map.insert (identOrigName i) def (roStructs ro)}
     NosM (local ro1 (unNosM m))


<|MERGE_RESOLUTION|>--- conflicted
+++ resolved
@@ -586,7 +586,6 @@
 
     -- XXX: ITERATORS
     Call f es ->
-<<<<<<< HEAD
       do es' <- traverse evalExpr es
          pure $
            case (f, es') of
@@ -615,7 +614,10 @@
                evalBin (bin r FbyArr) e1 e2
 
              -- pre [x,y] ~~~> [pre x, pre y]
-             (NodeInst (CallPrim _ (Op1 Pre)) [], [e]) -> pre <$> e
+             (NodeInst (CallPrim _ (Op1 Pre)) [], args) ->
+                 case args of
+                   [e] -> pre <$> e
+                   _   -> STuple [ pre <$> e | e <- args ]
                   where pre a = Call f [a]
 
              -- if a then [x1,x2] else [y1,y2]  ~~>
@@ -634,56 +636,6 @@
 
              -- f([x1,x2])  ~~~>  f(x1,x2)
              (_, evs) -> SLeaf (mkCall f evs)
-=======
-      case (f, map (evalExpr env) es) of
-
-        -- [x1,x2] | [y1,y2]  ~~> [ x1,x2,y1,y2 ]
-        (NodeInst (CallPrim _ (Op2 Concat)) [], [e1,e2]) ->
-          SArray (asArray e1 ++ asArray e2)
-          where asArray x = case x of
-                              SArray xs   -> xs
-                              _ -> panic "asArray"
-                                    [ "Not an array:"
-                                    , "*** Expression: " ++ showPP x ]
-
-        -- XXX: This duplicates stuff, perhaps bad
-        -- x ^ 2  ~~>  [x,x]
-        (NodeInst (CallPrim _ (Op2 Replicate)) [], [e1,_]) ->
-          SArray (genericReplicate (exprToInteger (es !! 1)) e1)
-          -- NOTE: The second argument is a constant.
-
-        -- [x1, x2] fby [y1,y2]   ~~~>   [ x1 ~~> y1, x2 ~~> y2 ]
-        (NodeInst (CallPrim r (Op2 Fby)) [], [e1,e2]) ->
-          evalBin (bin r Fby) e1 e2
-
-        -- [x1, x2] fby [y1,y2]   ~~~>   [ x1 ~~> y1, x2 ~~> y2 ]
-        (NodeInst (CallPrim r (Op2 FbyArr)) [], [e1,e2]) ->
-          evalBin (bin r FbyArr) e1 e2
-
-        -- pre [x,y] ~~~> [pre x, pre y]
-        (NodeInst (CallPrim _ (Op1 Pre)) [], args) ->
-            case args of
-              [e] -> pre <$> e
-              _   -> STuple [ pre <$> e | e <- args ]
-             where pre a = Call f [a]
-
-        -- if a then [x1,x2] else [y1,y2]  ~~>
-        -- [ if a then x1 else y1, if a then x2 else y2 ]
-        -- XXX: Duplicates `a`
-        (NodeInst (CallPrim r ITE) [], [e1,e2,e3]) ->
-          evalBin (\a b -> ite r e1 a b) e2 e3
-
-        -- [x1, x2] = [y1,y2]  ~~~>  (x1 = x2) && (y1 = y2)
-        (NodeInst (CallPrim r (Op2 Eq)) [], [e1,e2]) ->
-          SLeaf $ liftFoldBin (bin r Eq) (bin r And) fTrue e1 e2
-
-        -- [x1, x2] <> [y1,y2]  ~~~>  (x1 <> x2) || (y1 <> y2)
-        (NodeInst (CallPrim r (Op2 Neq)) [], [e1,e2]) ->
-          SLeaf $ liftFoldBin (bin r Neq) (bin r Or) fFalse e1 e2
-
-        -- f([x1,x2])  ~~~>  f(x1,x2)
-        (_, evs) -> SLeaf (mkCall f evs)
->>>>>>> cd03faf7
 
   where
   mkCall f as = Call f [ v | e <- as, v <- flatStructData e ]
