--- conflicted
+++ resolved
@@ -421,11 +421,7 @@
                             P.Pre      -> pure (C.Pre v)
                             P.Current  -> pure (C.Current v)
                             P.IntCast  -> prim C.IntCast
-<<<<<<< HEAD
-                            P.FloorCast -> prim C.FloorCast
-=======
                             P.FloorCast-> prim C.FloorCast
->>>>>>> 3f1669fb
                             P.RealCast -> prim C.RealCast
                    _ -> bad "unary operator"
 
